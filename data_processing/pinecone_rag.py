import os
import re
import requests
from pinecone import Pinecone, ServerlessSpec
import openai
from dotenv import load_dotenv
from data_processing.chunking import embedding_model, cluster_based_chunking, recursive_based_chunking, token_based_chunking
import inspect

# Load environment variables
load_dotenv()

PINECONE_API_KEY = os.getenv("PINECONE_API_KEY")
PINECONE_ENV = os.getenv("PINECONE_ENV")
INDEX_NAME = os.getenv("INDEX_NAME")
OPENAI_API_KEY = os.getenv("OPENAI_API_KEY")

# Initialize Pinecone
pc = Pinecone(api_key=PINECONE_API_KEY)

def embed_texts(texts):
    return embedding_model.encode(texts, convert_to_numpy=True)


def get_or_create_index():
    """
    Ensure that the specified Pinecone index exists and return the index object.
    """
    if INDEX_NAME not in pc.list_indexes().names():
        pc.create_index(
            name=INDEX_NAME,
            dimension=384,  
            metric="cosine",
            spec=ServerlessSpec(cloud="aws", region=PINECONE_ENV)
        )
        print(f"Created new index: {INDEX_NAME}")
    return pc.Index(INDEX_NAME)

QUARTER_REGEX = re.compile(r"(20\d{2})(?:[- ]?)?(Q[1-4])", re.IGNORECASE)

def extract_quarter(query: str) -> str | None:
    match = QUARTER_REGEX.search(query)
    if match:
        year, quarter = match.groups()
        return f"{year.upper()}{quarter.upper()}"
    return None

def add_chunks_to_pinecone(chunks, markdown_file_path):
    """
    Add text chunks and their embeddings to the Pinecone index.
    """
    index = get_or_create_index()
    if not chunks:
        return 0

    embeddings = embed_texts(chunks)
    ids = [f"{markdown_file_path}_chunk_{i}" for i in range(len(chunks))]
    metadatas = [{"source": markdown_file_path, "chunk_index": i, "text": chunks[i], "quarter": extract_quarter(markdown_file_path)} for i in range(len(chunks))]

    index.upsert(vectors=[(ids[i], embeddings[i].tolist(), metadatas[i]) for i in range(len(chunks))])
    return len(chunks)


def retrieve_relevant_chunks(query, metadata_filter=None, top_k=5):
    """
    Perform strict retrieval with metadata filtering.
    """
    index = get_or_create_index()
    query_embedding = embed_texts([query])[0]

    results = index.query(
        vector=query_embedding.tolist(),
        top_k=top_k,
        include_metadata=True,
        filter=metadata_filter  
    )

    chunks, sources = [], []
    if "matches" in results and results["matches"]:
        for match in results["matches"]:
            if "metadata" in match and "text" in match["metadata"]:
                chunks.append(match["metadata"]["text"])
                sources.append(match["metadata"]["source"])

    return chunks, sources


def generate_response(query, chunks, sources):
    """
    Generate a response strictly from the retrieved document chunks.
    """
    openai.api_key=OPENAI_API_KEY
    
    if not chunks:
        return "No relevant information found."

    context = "\n\n".join([f"Source [{i+1}] ({source}): {chunk}" for i, (chunk, source) in enumerate(zip(chunks, sources))])

    system_message = "You are an assistant that only provides answers based on the provided document context."

    user_message = f"Question: {query}\n\nContext:\n{context}\n\nAnswer based strictly on the provided context."

    try:
        response = openai.chat.completions.create(
            model="gpt-4",
            messages=[
                {"role": "system", "content": system_message},
                {"role": "user", "content": user_message}
            ],
            temperature=0.3,
            max_tokens=1000
        )
        return response.choices[0].message.content.strip()
    except Exception as e:
        return f"Error generating response: {str(e)}"
    

def pinecone_rag_pipeline(s3_markdown_path, query, chunking_strategy,top_k):
    """
    Run the RAG pipeline while ensuring that answers are only retrieved from the uploaded document.
    """
    response = requests.get(s3_markdown_path)
    
    if response.status_code != 200:
        return "Failed to retrieve Markdown from S3."

    document_text = response.text

    chunking_methods = {
<<<<<<< HEAD
         "Cluster-based": cluster_based_chunking,
         "Token-based": token_based_chunking
     }
=======
        "Cluster-based": cluster_based_chunking,
        "Token-based": token_based_chunking,
        "Recursive-based": recursive_based_chunking
    }
>>>>>>> 47b6cf44

    if chunking_strategy not in chunking_methods:
        return "Invalid chunking strategy selected."

    chunking_function = chunking_methods[chunking_strategy]
    if "max_chunk_size" in inspect.signature(chunking_function).parameters:
        chunks = chunking_function(document_text, max_chunk_size=300)
    else:
        chunks = chunking_function(document_text)

    add_chunks_to_pinecone(chunks, s3_markdown_path)

    
    retrieved_chunks, sources = retrieve_relevant_chunks(query, metadata_filter={"source": {"$eq": s3_markdown_path}}, top_k=top_k)

    
    return generate_response(query, retrieved_chunks, sources)


def pinecone_rag_airflow(s3_markdown_path, s3_content, chunking_strategy):

    document_text = s3_content

    chunking_methods = {
        "Cluster-based": cluster_based_chunking,
        "Token-based": token_based_chunking,
        "Recursive-based": recursive_based_chunking
    }

    if chunking_strategy not in chunking_methods:
        return "Invalid chunking strategy selected."

    chunking_function = chunking_methods[chunking_strategy]
    if "max_chunk_size" in inspect.signature(chunking_function).parameters:
        chunks = chunking_function(document_text, max_chunk_size=300)
    else:
        chunks = chunking_function(document_text)

    add_chunks_to_pinecone(chunks, s3_markdown_path)<|MERGE_RESOLUTION|>--- conflicted
+++ resolved
@@ -127,16 +127,10 @@
     document_text = response.text
 
     chunking_methods = {
-<<<<<<< HEAD
-         "Cluster-based": cluster_based_chunking,
-         "Token-based": token_based_chunking
-     }
-=======
         "Cluster-based": cluster_based_chunking,
         "Token-based": token_based_chunking,
         "Recursive-based": recursive_based_chunking
     }
->>>>>>> 47b6cf44
 
     if chunking_strategy not in chunking_methods:
         return "Invalid chunking strategy selected."
