--- conflicted
+++ resolved
@@ -4,19 +4,12 @@
 from fastapi.responses import JSONResponse
 from fastapi.middleware.cors import CORSMiddleware
 from data_processing.naive_rag import naive_rag_pipeline
-<<<<<<< HEAD
+from data_processing.pinecone_rag import pinecone_rag_pipeline
 from data_processing.chroma_rag_pipeline import chroma_rag_pipeline
 from data_processing.s3_utils import s3_client, S3_BUCKET_NAME,generate_presigned_url
 from data_processing.pdf_extract_docling import process_pdf_docling
 from data_processing.pdf_extract_mistral import process_pdf_mistral
-from data_processing.chunking import cluster_based_chunking
-from data_processing.chunking import recursive_based_chunking
-=======
-from data_processing.pinecone_rag import pinecone_rag_pipeline
-from data_processing.s3_utils import s3_client, S3_BUCKET_NAME,generate_presigned_url
-from data_processing.pdf_extract_docling import process_pdf_docling
-from data_processing.chunking import cluster_based_chunking, token_based_chunking
->>>>>>> 7b97c2b5
+from data_processing.chunking import cluster_based_chunking, token_based_chunking,recursive_based_chunking
 
 app = FastAPI()
 
@@ -62,12 +55,8 @@
     # Select Chunking Method
     chunking_methods = {
         "Cluster-based": cluster_based_chunking,
-<<<<<<< HEAD
+        "Token-based": token_based_chunking,
         "Recursive-based": recursive_based_chunking
-=======
-        "Token-based": token_based_chunking
->>>>>>> 7b97c2b5
-        # Future: "Fixed Length": fixed_length_chunking,
     }
 
     
@@ -77,13 +66,8 @@
     # Select RAG Method (only Naïve RAG for now, Pinecone/ChromaDB future-proofed)
     rag_methods = {
         "Manual Embeddings": naive_rag_pipeline,
-<<<<<<< HEAD
-        # Future: "Pinecone": pinecone_rag_pipeline,
+        "Pinecone": pinecone_rag_pipeline,
         "ChromaDB": chroma_rag_pipeline
-=======
-        "Pinecone": pinecone_rag_pipeline
-        # Future: "ChromaDB": chromadb_rag_pipeline,
->>>>>>> 7b97c2b5
     }
     if rag_method not in rag_methods:
         return JSONResponse(content={"error": f"Invalid RAG method: {rag_method}"}, status_code=400)
